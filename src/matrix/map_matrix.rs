<<<<<<< HEAD
use crate::{
    containers::maps::MapTrait,
    graph::{GraphError, GraphRef, GraphVal, NodeIndexTrait},
};

=======
use crate::{containers::maps::MapTrait, graph::NodeIndexTrait};

pub mod by_ref;
pub mod by_val;

/// A matrix-based graph representation that maps arbitrary node indices to matrix positions
///
/// This struct wraps a [`Matrix`](super::simple_matrix::Matrix) and provides a mapping
/// from arbitrary node indices to matrix row/column positions, allowing graphs with
/// non-contiguous or non-zero-based node indices.
>>>>>>> 7dadf2bb
pub struct MapMatrix<const N: usize, NI, M, EDGEVALUE, COLUMNS, ROW>
where
    NI: NodeIndexTrait,
    ROW: AsRef<[Option<EDGEVALUE>]>,
    COLUMNS: AsRef<[ROW]>,
    M: MapTrait<usize, NI>,
{
    inner: super::simple_matrix::Matrix<N, EDGEVALUE, COLUMNS, ROW>,
    index_map: M,
<<<<<<< HEAD
    phantom: core::marker::PhantomData<NI>,
=======
    _phantom: core::marker::PhantomData<NI>,
>>>>>>> 7dadf2bb
}

impl<const N: usize, NI, M, EDGEVALUE, COLUMNS, ROW> MapMatrix<N, NI, M, EDGEVALUE, COLUMNS, ROW>
where
    NI: NodeIndexTrait,
    ROW: AsRef<[Option<EDGEVALUE>]>,
    COLUMNS: AsRef<[ROW]>,
    M: MapTrait<usize, NI>,
{
<<<<<<< HEAD
=======
    /// Creates a new MapMatrix with the given matrix data and index mapping
    ///
    /// The `matrix` parameter provides the adjacency matrix data, and `index_map`
    /// maps from matrix indices (0..N) to the actual node indices.
>>>>>>> 7dadf2bb
    pub fn new(matrix: COLUMNS, index_map: M) -> Self {
        Self {
            inner: super::simple_matrix::Matrix::new(matrix),
            index_map,
<<<<<<< HEAD
            phantom: core::marker::PhantomData,
        }
    }
}

impl<const N: usize, NI, M, EDGEVALUE, COLUMNS, ROW> GraphRef<NI>
    for MapMatrix<N, NI, M, EDGEVALUE, COLUMNS, ROW>
where
    NI: NodeIndexTrait + core::fmt::Debug,
    ROW: AsRef<[Option<EDGEVALUE>]>,
    COLUMNS: AsRef<[ROW]>,
    M: MapTrait<usize, NI>,
{
    type Error = GraphError<NI>;

    fn iter_nodes<'a>(&'a self) -> Result<impl Iterator<Item = &'a NI>, Self::Error>
    where
        NI: 'a,
    {
        Ok(self.index_map.iter().map(|(_, v)| v))
    }

    fn iter_edges<'a>(&'a self) -> Result<impl Iterator<Item = (&'a NI, &'a NI)>, Self::Error>
    where
        NI: 'a,
    {
        Ok(self.inner.iter_edges().unwrap().map(|(i, j)| {
            let n = self.index_map.get(&i).unwrap();
            let m = self.index_map.get(&j).unwrap();
            (n, m)
        }))
    }
}

#[cfg(test)]
mod tests {
    use super::*;
    use crate::containers::maps::staticdict::Dictionary;
    use test_log::test;

    #[test]
    fn test_map_matrix() {
        // Nodeindex is i32 here
        let mut index_map = Dictionary::<_, _, 71>::new();
        index_map.insert(0_usize, 'b');
        index_map.insert(1_usize, 'c');
        index_map.insert(2_usize, 'a');

        let array_data = [
            [Some(true), Some(true), None],
            [None, None, Some(false)],
            [Some(false), None, Some(true)],
        ];
        let map_matrix: MapMatrix<3, _, _, _, _, _> = MapMatrix::new(array_data, index_map);

        let inner = map_matrix.inner.iter_nodes().unwrap();
        let nodes: Vec<usize> = inner.collect();
        assert_eq!(nodes, vec![0, 1, 2]);

        let keys = map_matrix.index_map.keys();
        let keys: Vec<usize> = keys.map(|k| *k).collect();
        assert_eq!(keys, vec![0, 1, 2]);

        let outer = map_matrix.iter_nodes().unwrap();
        let outer_nodes: Vec<char> = outer.map(|n| *n).collect();
        assert_eq!(outer_nodes, vec!['b', 'c', 'a']);

        let edges = map_matrix.iter_edges().unwrap();
        let edges: Vec<(char, char)> = edges.map(|(n, m)| (*n, *m)).collect();
        assert_eq!(
            edges,
            vec![('b', 'b'), ('b', 'c'), ('c', 'a'), ('a', 'b'), ('a', 'a')]
        );
    }
=======
            _phantom: Default::default(),
        }
    }
>>>>>>> 7dadf2bb
}<|MERGE_RESOLUTION|>--- conflicted
+++ resolved
@@ -1,10 +1,3 @@
-<<<<<<< HEAD
-use crate::{
-    containers::maps::MapTrait,
-    graph::{GraphError, GraphRef, GraphVal, NodeIndexTrait},
-};
-
-=======
 use crate::{containers::maps::MapTrait, graph::NodeIndexTrait};
 
 pub mod by_ref;
@@ -15,7 +8,6 @@
 /// This struct wraps a [`Matrix`](super::simple_matrix::Matrix) and provides a mapping
 /// from arbitrary node indices to matrix row/column positions, allowing graphs with
 /// non-contiguous or non-zero-based node indices.
->>>>>>> 7dadf2bb
 pub struct MapMatrix<const N: usize, NI, M, EDGEVALUE, COLUMNS, ROW>
 where
     NI: NodeIndexTrait,
@@ -25,11 +17,7 @@
 {
     inner: super::simple_matrix::Matrix<N, EDGEVALUE, COLUMNS, ROW>,
     index_map: M,
-<<<<<<< HEAD
-    phantom: core::marker::PhantomData<NI>,
-=======
     _phantom: core::marker::PhantomData<NI>,
->>>>>>> 7dadf2bb
 }
 
 impl<const N: usize, NI, M, EDGEVALUE, COLUMNS, ROW> MapMatrix<N, NI, M, EDGEVALUE, COLUMNS, ROW>
@@ -39,95 +27,15 @@
     COLUMNS: AsRef<[ROW]>,
     M: MapTrait<usize, NI>,
 {
-<<<<<<< HEAD
-=======
     /// Creates a new MapMatrix with the given matrix data and index mapping
     ///
     /// The `matrix` parameter provides the adjacency matrix data, and `index_map`
     /// maps from matrix indices (0..N) to the actual node indices.
->>>>>>> 7dadf2bb
     pub fn new(matrix: COLUMNS, index_map: M) -> Self {
         Self {
             inner: super::simple_matrix::Matrix::new(matrix),
             index_map,
-<<<<<<< HEAD
-            phantom: core::marker::PhantomData,
-        }
-    }
-}
-
-impl<const N: usize, NI, M, EDGEVALUE, COLUMNS, ROW> GraphRef<NI>
-    for MapMatrix<N, NI, M, EDGEVALUE, COLUMNS, ROW>
-where
-    NI: NodeIndexTrait + core::fmt::Debug,
-    ROW: AsRef<[Option<EDGEVALUE>]>,
-    COLUMNS: AsRef<[ROW]>,
-    M: MapTrait<usize, NI>,
-{
-    type Error = GraphError<NI>;
-
-    fn iter_nodes<'a>(&'a self) -> Result<impl Iterator<Item = &'a NI>, Self::Error>
-    where
-        NI: 'a,
-    {
-        Ok(self.index_map.iter().map(|(_, v)| v))
-    }
-
-    fn iter_edges<'a>(&'a self) -> Result<impl Iterator<Item = (&'a NI, &'a NI)>, Self::Error>
-    where
-        NI: 'a,
-    {
-        Ok(self.inner.iter_edges().unwrap().map(|(i, j)| {
-            let n = self.index_map.get(&i).unwrap();
-            let m = self.index_map.get(&j).unwrap();
-            (n, m)
-        }))
-    }
-}
-
-#[cfg(test)]
-mod tests {
-    use super::*;
-    use crate::containers::maps::staticdict::Dictionary;
-    use test_log::test;
-
-    #[test]
-    fn test_map_matrix() {
-        // Nodeindex is i32 here
-        let mut index_map = Dictionary::<_, _, 71>::new();
-        index_map.insert(0_usize, 'b');
-        index_map.insert(1_usize, 'c');
-        index_map.insert(2_usize, 'a');
-
-        let array_data = [
-            [Some(true), Some(true), None],
-            [None, None, Some(false)],
-            [Some(false), None, Some(true)],
-        ];
-        let map_matrix: MapMatrix<3, _, _, _, _, _> = MapMatrix::new(array_data, index_map);
-
-        let inner = map_matrix.inner.iter_nodes().unwrap();
-        let nodes: Vec<usize> = inner.collect();
-        assert_eq!(nodes, vec![0, 1, 2]);
-
-        let keys = map_matrix.index_map.keys();
-        let keys: Vec<usize> = keys.map(|k| *k).collect();
-        assert_eq!(keys, vec![0, 1, 2]);
-
-        let outer = map_matrix.iter_nodes().unwrap();
-        let outer_nodes: Vec<char> = outer.map(|n| *n).collect();
-        assert_eq!(outer_nodes, vec!['b', 'c', 'a']);
-
-        let edges = map_matrix.iter_edges().unwrap();
-        let edges: Vec<(char, char)> = edges.map(|(n, m)| (*n, *m)).collect();
-        assert_eq!(
-            edges,
-            vec![('b', 'b'), ('b', 'c'), ('c', 'a'), ('a', 'b'), ('a', 'a')]
-        );
-    }
-=======
             _phantom: Default::default(),
         }
     }
->>>>>>> 7dadf2bb
 }